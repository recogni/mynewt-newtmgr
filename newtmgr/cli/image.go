/**
 * Licensed to the Apache Software Foundation (ASF) under one
 * or more contributor license agreements.  See the NOTICE file
 * distributed with this work for additional information
 * regarding copyright ownership.  The ASF licenses this file
 * to you under the Apache License, Version 2.0 (the
 * "License"); you may not use this file except in compliance
 * with the License.  You may obtain a copy of the License at
 *
 *  http://www.apache.org/licenses/LICENSE-2.0
 *
 * Unless required by applicable law or agreed to in writing,
 * software distributed under the License is distributed on an
 * "AS IS" BASIS, WITHOUT WARRANTIES OR CONDITIONS OF ANY
 * KIND, either express or implied.  See the License for the
 * specific language governing permissions and limitations
 * under the License.
 */

package cli

import (
	"fmt"
	"io"
	"io/ioutil"
	"os"
	"time"

	"mynewt.apache.org/newt/newtmgr/config"
	"mynewt.apache.org/newt/newtmgr/core"
	"mynewt.apache.org/newt/newtmgr/protocol"
	"mynewt.apache.org/newt/newtmgr/transport"
	"mynewt.apache.org/newt/util"

<<<<<<< HEAD
=======
	"git-wip-us.apache.org/repos/asf/incubator-mynewt-newt/newtmgr/protocol"
	"git-wip-us.apache.org/repos/asf/incubator-mynewt-newt/util"
>>>>>>> 82da626d
	"github.com/spf13/cobra"
)

func imageListCmd(cmd *cobra.Command, args []string) {
<<<<<<< HEAD
	cpm, err := config.NewConnProfileMgr()
	if err != nil {
		nmUsage(cmd, err)
	}

	profile, err := cpm.GetConnProfile(ConnProfileName)
	if err != nil {
		nmUsage(cmd, err)
	}

	conn, err := transport.NewConnWithTimeout(profile, time.Second * 3)
	if err != nil {
		nmUsage(nil, err)
	}

	runner, err := protocol.NewCmdRunner(conn)
=======
	runner, err := getTargetCmdRunner()
>>>>>>> 82da626d
	if err != nil {
		nmUsage(cmd, err)
	}

	imageList, err := protocol.NewImageList()
	if err != nil {
		nmUsage(cmd, err)
	}

	nmr, err := imageList.EncodeWriteRequest()
	if err != nil {
		nmUsage(cmd, err)
	}

	if err := runner.WriteReq(nmr); err != nil {
		nmUsage(cmd, err)
	}

	rsp, err := runner.ReadResp()
	if err != nil {
		nmUsage(cmd, err)
	}

	iRsp, err := protocol.DecodeImageListResponse(rsp.Data)
	if err != nil {
		nmUsage(cmd, err)
	}
	fmt.Println("Images:")
	for i := 0; i < len(iRsp.Images); i++ {
		fmt.Println("   ", i, ": "+iRsp.Images[i])
	}
}

func imageListCmd2(cmd *cobra.Command, args []string) {
	cpm, err := config.NewConnProfileMgr()
	if err != nil {
		nmUsage(cmd, err)
	}

	profile, err := cpm.GetConnProfile(ConnProfileName)
	if err != nil {
		nmUsage(cmd, err)
	}

	conn, err := transport.NewConn(profile)
	if err != nil {
		nmUsage(nil, err)
	}

	runner, err := protocol.NewCmdRunner(conn)
	if err != nil {
		nmUsage(cmd, err)
	}

	imageList, err := protocol.NewImageList2()
	if err != nil {
		nmUsage(cmd, err)
	}

	nmr, err := imageList.EncodeWriteRequest()
	if err != nil {
		nmUsage(cmd, err)
	}

	if err := runner.WriteReq(nmr); err != nil {
		nmUsage(cmd, err)
	}

	rsp, err := runner.ReadResp()
	if err != nil {
		nmUsage(cmd, err)
	}

	iRsp, err := protocol.DecodeImageListResponse2(rsp.Data)
	if err != nil {
		nmUsage(cmd, err)
	}
	fmt.Println("Images:")
	for hash, ver := range iRsp.Images {
		fmt.Printf(" %8s %s\n", ver, hash)
	}
}

func imageUploadCmd(cmd *cobra.Command, args []string) {
	if len(args) < 1 {
		nmUsage(cmd, util.NewNewtError("Need to specify image to upload"))
	}

	imageFile, err := ioutil.ReadFile(args[0])
	if err != nil {
		nmUsage(cmd, util.NewNewtError(err.Error()))
	}

<<<<<<< HEAD
	cpm, err := config.NewConnProfileMgr()
	if err != nil {
		nmUsage(cmd, err)
	}

	profile, err := cpm.GetConnProfile(ConnProfileName)
	if err != nil {
		nmUsage(cmd, err)
	}

	conn, err := transport.NewConnWithTimeout(profile, time.Second * 16)
	if err != nil {
		nmUsage(nil, err)
	}

	runner, err := protocol.NewCmdRunner(conn)
=======
	runner, err := getTargetCmdRunner()
>>>>>>> 82da626d
	if err != nil {
		nmUsage(cmd, err)
	}
	err = echoCtrl(runner, "0")
	if err != nil {
		nmUsage(cmd, err)
	}
	var currOff uint32 = 0
	imageSz := uint32(len(imageFile))
	rexmits := 0

	fmt.Println(currOff)
	for currOff < imageSz {
		imageUpload, err := protocol.NewImageUpload()
		if err != nil {
			nmUsage(cmd, err)
		}

		blockSz := imageSz - currOff
		if blockSz > 36 {
			blockSz = 36
		}
		if currOff == 0 {
			blockSz = 33
		}

		imageUpload.Offset = currOff
		imageUpload.Size = imageSz
		imageUpload.Data = imageFile[currOff : currOff+blockSz]

		nmr, err := imageUpload.EncodeWriteRequest()
		if err != nil {
			nmUsage(cmd, err)
		}

		var rsp *protocol.NmgrReq
		var i int
		for i = 0; i < 5; i++ {
			if err := runner.WriteReq(nmr); err != nil {
				nmUsage(cmd, err)
			}

			rsp, err = runner.ReadResp()
			if err == nil {
				break;
			}

			/*
			 * Failed. Reopening tty.
			 */
			conn, err = transport.NewConnWithTimeout(profile, time.Second)
			if err != nil {
				nmUsage(nil, err)
			}

			runner, err = protocol.NewCmdRunner(conn)
			if err != nil {
				nmUsage(cmd, err)
			}
		}
		rexmits += i
		if i == 5 {
			err = util.NewNewtError("Maximum number of TX retries reached")
		}
		if err != nil {
			nmUsage(cmd, err)
		}

		ersp, err := protocol.DecodeImageUploadResponse(rsp.Data)
		if err != nil {
			nmUsage(cmd, err)
		}
		currOff = ersp.Offset
		fmt.Println(currOff)
	}
	err = echoCtrl(runner, "1")
	if err != nil {
		nmUsage(cmd, err)
	}
	if rexmits != 0 {
		fmt.Printf(" %d retransmits\n", rexmits)
	}
	fmt.Println("Done")
}

func imageBootCmd(cmd *cobra.Command, args []string) {
<<<<<<< HEAD
	cpm, err := config.NewConnProfileMgr()
	if err != nil {
		nmUsage(cmd, err)
	}

	profile, err := cpm.GetConnProfile(ConnProfileName)
	if err != nil {
		nmUsage(cmd, err)
	}

	conn, err := transport.NewConn(profile)
	if err != nil {
		nmUsage(nil, err)
	}

	runner, err := protocol.NewCmdRunner(conn)
=======
	runner, err := getTargetCmdRunner()
>>>>>>> 82da626d
	if err != nil {
		nmUsage(cmd, err)
	}

	imageBoot, err := protocol.NewImageBoot()
	if err != nil {
		nmUsage(cmd, err)
	}

	if len(args) >= 1 {
		imageBoot.BootTarget = args[0]
	}
	nmr, err := imageBoot.EncodeWriteRequest()
	if err != nil {
		nmUsage(cmd, err)
	}

	if err := runner.WriteReq(nmr); err != nil {
		nmUsage(cmd, err)
	}

	rsp, err := runner.ReadResp()
	if err != nil {
		nmUsage(cmd, err)
	}

	iRsp, err := protocol.DecodeImageBootResponse(rsp.Data)
	if err != nil {
		nmUsage(cmd, err)
	}
	if len(args) == 0 {
		fmt.Println("    Test image:", iRsp.Test)
		fmt.Println("    Main image:", iRsp.Main)
		fmt.Println("    Active img:", iRsp.Active)
	}
}

func imageBoot2Cmd(cmd *cobra.Command, args []string) {
	cpm, err := config.NewConnProfileMgr()
	if err != nil {
		nmUsage(cmd, err)
	}

	profile, err := cpm.GetConnProfile(ConnProfileName)
	if err != nil {
		nmUsage(cmd, err)
	}

	conn, err := transport.NewConn(profile)
	if err != nil {
		nmUsage(nil, err)
	}

	runner, err := protocol.NewCmdRunner(conn)
	if err != nil {
		nmUsage(cmd, err)
	}

	imageBoot, err := protocol.NewImageBoot2()
	if err != nil {
		nmUsage(cmd, err)
	}

	if len(args) >= 1 {
		imageBoot.BootTarget = args[0]
	}
	nmr, err := imageBoot.EncodeWriteRequest()
	if err != nil {
		nmUsage(cmd, err)
	}

	if err := runner.WriteReq(nmr); err != nil {
		nmUsage(cmd, err)
	}

	rsp, err := runner.ReadResp()
	if err != nil {
		nmUsage(cmd, err)
	}

	iRsp, err := protocol.DecodeImageBoot2Response(rsp.Data)
	if err != nil {
		nmUsage(cmd, err)
	}
	if len(args) == 0 {
		fmt.Println("   Test image:", iRsp.Test)
		fmt.Println("   Main image:", iRsp.Main)
		fmt.Println("   Active img:", iRsp.Active)
	}
}

func fileUploadCmd(cmd *cobra.Command, args []string) {
	if len(args) < 2 {
		nmUsage(cmd, util.NewNewtError(
			"Need to specify file and target filename to upload"))
	}

	file, err := ioutil.ReadFile(args[0])
	if err != nil {
		nmUsage(cmd, util.NewNewtError(err.Error()))
	}

	filename := args[1]
	if len(filename) > 64 {
		nmUsage(cmd, util.NewNewtError("Target filename too long"))
	}

<<<<<<< HEAD
	cpm, err := config.NewConnProfileMgr()
	if err != nil {
		nmUsage(cmd, err)
	}

	profile, err := cpm.GetConnProfile(ConnProfileName)
	if err != nil {
		nmUsage(cmd, err)
	}

	conn, err := transport.NewConn(profile)
	if err != nil {
		nmUsage(nil, err)
	}

	runner, err := protocol.NewCmdRunner(conn)
=======
	runner, err := getTargetCmdRunner()
>>>>>>> 82da626d
	if err != nil {
		nmUsage(cmd, err)
	}
	err = echoCtrl(runner, "0")
	if err != nil {
		nmUsage(cmd, err)
	}
	var currOff uint32 = 0
	var cnt int = 0

	fileSz := uint32(len(file))

	for currOff < fileSz {
		fileUpload, err := protocol.NewFileUpload()
		if err != nil {
			nmUsage(cmd, err)
		}

		blockSz := fileSz - currOff
		if currOff == 0 {
			blockSz = 3
		} else {
			if blockSz > 36 {
				blockSz = 36
			}
		}

		fileUpload.Offset = currOff
		fileUpload.Size = fileSz
		fileUpload.Name = filename
		fileUpload.Data = file[currOff : currOff+blockSz]

		nmr, err := fileUpload.EncodeWriteRequest()
		if err != nil {
			nmUsage(cmd, err)
		}

		if err := runner.WriteReq(nmr); err != nil {
			nmUsage(cmd, err)
		}

		rsp, err := runner.ReadResp()
		if err != nil {
			nmUsage(cmd, err)
		}

		ersp, err := protocol.DecodeFileUploadResponse(rsp.Data)
		if err != nil {
			nmUsage(cmd, err)
		}
		currOff = ersp.Offset
		cnt++
		fmt.Println(cnt, currOff)
	}
	err = echoCtrl(runner, "1")
	if err != nil {
		nmUsage(cmd, err)
	}
	fmt.Println("Done")
}

func fileDownloadCmd(cmd *cobra.Command, args []string) {
	if len(args) < 2 {
		nmUsage(cmd, util.NewNewtError(
			"Need to specify file and target filename to download"))
	}

	filename := args[0]
	if len(filename) > 64 {
		nmUsage(cmd, util.NewNewtError("Target filename too long"))
	}

<<<<<<< HEAD
	cpm, err := config.NewConnProfileMgr()
	if err != nil {
		nmUsage(cmd, err)
	}

	profile, err := cpm.GetConnProfile(ConnProfileName)
	if err != nil {
		nmUsage(cmd, err)
	}

	conn, err := transport.NewConn(profile)
	if err != nil {
		nmUsage(nil, err)
	}

	runner, err := protocol.NewCmdRunner(conn)
=======
	runner, err := getTargetCmdRunner()
>>>>>>> 82da626d
	if err != nil {
		nmUsage(cmd, err)
	}

	var currOff uint32 = 0
	var cnt int = 0
	var fileSz uint32 = 1

	file, err := os.OpenFile(args[1], os.O_WRONLY|os.O_CREATE|os.O_TRUNC, 0660)
	if err != nil {
		nmUsage(cmd, util.NewNewtError(fmt.Sprintf(
			"Cannot open file %s - %s", args[1], err.Error())))
	}
	for currOff < fileSz {
		fileDownload, err := protocol.NewFileDownload()
		if err != nil {
			nmUsage(cmd, err)
		}

		fileDownload.Offset = currOff
		fileDownload.Name = filename

		nmr, err := fileDownload.EncodeWriteRequest()
		if err != nil {
			nmUsage(cmd, err)
		}

		if err := runner.WriteReq(nmr); err != nil {
			nmUsage(cmd, err)
		}

		rsp, err := runner.ReadResp()
		if err != nil {
			nmUsage(cmd, err)
		}

		ersp, err := protocol.DecodeFileDownloadResponse(rsp.Data)
		if err != nil {
			nmUsage(cmd, err)
		}
		if currOff == ersp.Offset {
			n, err := file.Write(ersp.Data)
			if err == nil && n < len(ersp.Data) {
				err = io.ErrShortWrite
				nmUsage(cmd, util.NewNewtError(fmt.Sprintf(
					"Cannot write file %s - %s", args[1],
					err.Error())))
			}
		}
		if currOff == 0 {
			fileSz = ersp.Size
		}
		cnt++
		currOff += uint32(len(ersp.Data))
		fmt.Println(cnt, currOff)

	}
	file.Close()
	fmt.Println("Done")
}

func coreDownloadCmd(cmd *cobra.Command, args []string) {
	if len(args) < 1 {
		fmt.Println("Need to specify target filename to download")
		return
	}

	cpm, err := config.NewConnProfileMgr()
	if err != nil {
		nmUsage(cmd, err)
	}

	profile, err := cpm.GetConnProfile(ConnProfileName)
	if err != nil {
		nmUsage(cmd, err)
	}

	conn, err := transport.NewConn(profile)
	if err != nil {
		nmUsage(cmd, err)
	}

	runner, err := protocol.NewCmdRunner(conn)
	if err != nil {
		nmUsage(cmd, err)
	}

	tmpName := args[0] + ".tmp"
	file, err := os.OpenFile(tmpName, os.O_WRONLY|os.O_CREATE|os.O_TRUNC, 0660)
	if err != nil {
		nmUsage(cmd, util.NewNewtError(fmt.Sprintf(
			"Cannot open file %s - %s", tmpName, err.Error())))
	}

	coreDownload, err := protocol.NewCoreDownload()
	if err != nil {
		nmUsage(cmd, err)
	}
	coreDownload.Runner = runner
	coreDownload.File = file

	err = coreDownload.Download()
	file.Close()
	if err != nil {
		fmt.Println(err)
		return
	}

	fmt.Println("Coredump download completed")

	/*
	 * Download finished. Now convert to ELF corefile format.
	 */
	coreConvert := core.NewCoreConvert()

	file, err = os.OpenFile(tmpName, os.O_RDONLY, 0)
	if err != nil {
		nmUsage(cmd, util.NewNewtError(fmt.Sprintf(
			"Cannot open file %s - %s", tmpName, err.Error())))
	}

	coreConvert.Source = file

	file, err = os.OpenFile(args[0], os.O_WRONLY|os.O_CREATE|os.O_TRUNC, 0660)
	if err != nil {
		nmUsage(cmd, util.NewNewtError(fmt.Sprintf(
			"Cannot open file %s - %s", args[0], err.Error())))
	}
	coreConvert.Target = file

	err = coreConvert.Convert()

	coreConvert.Source.Close()
	coreConvert.Target.Close()
	os.Remove(tmpName)

	if err != nil {
		fmt.Println(err)
	} else {
		fmt.Printf("Corefile created for\n   %x\n", coreConvert.ImageHash)
	}
}

func coreListCmd(cmd *cobra.Command, args []string) {
	cpm, err := config.NewConnProfileMgr()
	if err != nil {
		nmUsage(cmd, err)
	}

	profile, err := cpm.GetConnProfile(ConnProfileName)
	if err != nil {
		nmUsage(cmd, err)
	}

	conn, err := transport.NewConn(profile)
	if err != nil {
		nmUsage(cmd, err)
	}

	runner, err := protocol.NewCmdRunner(conn)
	if err != nil {
		nmUsage(cmd, err)
	}

	coreList, err := protocol.NewCoreList()
	if err != nil {
		nmUsage(cmd, err)
	}

	nmr, err := coreList.EncodeWriteRequest()
	if err != nil {
		nmUsage(cmd, err)
	}

	if err := runner.WriteReq(nmr); err != nil {
		nmUsage(cmd, err)
	}

	rsp, err := runner.ReadResp()
	if err != nil {
		nmUsage(cmd, err)
	}

	clRsp, err := protocol.DecodeCoreListResponse(rsp.Data)
	if err != nil {
		nmUsage(cmd, err)
	}
	if clRsp.ErrCode == protocol.NMGR_ERR_OK {
		fmt.Printf("Corefile present\n")
	} else if clRsp.ErrCode == protocol.NMGR_ERR_ENOENT {
		fmt.Printf("No corefiles\n")
	} else {
		fmt.Printf("List failed: %d\n", clRsp.ErrCode)
	}
}

func coreEraseCmd(cmd *cobra.Command, args []string) {
	cpm, err := config.NewConnProfileMgr()
	if err != nil {
		nmUsage(cmd, err)
	}

	profile, err := cpm.GetConnProfile(ConnProfileName)
	if err != nil {
		nmUsage(cmd, err)
	}

	conn, err := transport.NewConn(profile)
	if err != nil {
		nmUsage(cmd, err)
	}

	runner, err := protocol.NewCmdRunner(conn)
	if err != nil {
		nmUsage(cmd, err)
	}

	coreErase, err := protocol.NewCoreErase()
	if err != nil {
		nmUsage(cmd, err)
	}

	nmr, err := coreErase.EncodeWriteRequest()
	if err != nil {
		nmUsage(cmd, err)
	}

	if err := runner.WriteReq(nmr); err != nil {
		nmUsage(cmd, err)
	}

	rsp, err := runner.ReadResp()
	if err != nil {
		nmUsage(cmd, err)
	}

	ceRsp, err := protocol.DecodeCoreEraseResponse(rsp.Data)
	if err != nil {
		nmUsage(cmd, err)
	}
	if ceRsp.ErrCode != 0 {
		fmt.Printf("Erase failed: %d\n", ceRsp.ErrCode)
	} else {
		fmt.Printf("Done\n")
	}
}

func imageCmd() *cobra.Command {
	imageCmd := &cobra.Command{
		Use:   "image",
		Short: "Manage images on remote instance",
		Run: func(cmd *cobra.Command, args []string) {
			cmd.Help()
		},
	}

	listCmd := &cobra.Command{
		Use:   "list2",
		Short: "Show target images",
		Run:   imageListCmd2,
	}
	imageCmd.AddCommand(listCmd)

	listOldCmd := &cobra.Command{
		Use:   "list",
		Short: "Show target images",
		Run:   imageListCmd,
	}
	imageCmd.AddCommand(listOldCmd)

	uploadEx := "  newtmgr -c olimex image upload <image_file\n"
	uploadEx += "  newtmgr -c olimex image upload bin/slinky_zero/apps/slinky.img\n"

	uploadCmd := &cobra.Command{
		Use:     "upload",
		Short:   "Upload image to target",
		Example: uploadEx,
		Run:     imageUploadCmd,
	}
	imageCmd.AddCommand(uploadCmd)

	bootEx := "  newtmgr -c olimex image boot [<version>]\n"
	bootEx += "  newtmgr -c olimex image boot\n"
	bootEx += "  newtmgr -c olimex image boot 1.2.3\n"

	bootCmd := &cobra.Command{
		Use:     "boot",
		Short:   "Which image to boot",
		Example: bootEx,
		Run:     imageBootCmd,
	}
	imageCmd.AddCommand(bootCmd)

	boot2Cmd := &cobra.Command{
		Use:   "boot2",
		Short: "Which image to boot",
		Run:   imageBoot2Cmd,
	}
	imageCmd.AddCommand(boot2Cmd)

	fileUploadEx := "  newtmgr -c olimex image fileupload <filename> <tgt_file>\n"
	fileUploadEx += "  newtmgr -c olimex image fileupload sample.lua /sample.lua\n"

	fileUploadCmd := &cobra.Command{
		Use:     "fileupload",
		Short:   "Upload file to target",
		Example: fileUploadEx,
		Run:     fileUploadCmd,
	}
	imageCmd.AddCommand(fileUploadCmd)

	fileDownloadEx := "  newtmgr -c olimex image filedownload <tgt_file> <filename>\n"
	fileDownloadEx += "  newtmgr -c olimex image filedownload /cfg/mfg mfg.txt\n"

	fileDownloadCmd := &cobra.Command{
		Use:     "filedownload",
		Short:   "Download file from target",
		Example: fileDownloadEx,
		Run:     fileDownloadCmd,
	}
	imageCmd.AddCommand(fileDownloadCmd)

	coreListEx := "  newtmgr -c olimex image corelist\n"

	coreListCmd := &cobra.Command{
		Use:     "corelist",
		Short:   "List core(s) on target",
		Example: coreListEx,
		Run:     coreListCmd,
	}
	imageCmd.AddCommand(coreListCmd)

	coreEx := "  newtmgr -c olimex image coredownload <filename>\n"
	coreEx += "  newtmgr -c olimex image coredownload core\n"

	coreDownloadCmd := &cobra.Command{
		Use:     "coredownload",
		Short:   "Download core from target",
		Example: coreEx,
		Run:     coreDownloadCmd,
	}
	imageCmd.AddCommand(coreDownloadCmd)

	coreEraseEx := "  newtmgr -c olimex image coreerase\n"

	coreEraseCmd := &cobra.Command{
		Use:     "coreerase",
		Short:   "Erase core on target",
		Example: coreEraseEx,
		Run:     coreEraseCmd,
	}
	imageCmd.AddCommand(coreEraseCmd)

	return imageCmd
}<|MERGE_RESOLUTION|>--- conflicted
+++ resolved
@@ -32,16 +32,10 @@
 	"mynewt.apache.org/newt/newtmgr/transport"
 	"mynewt.apache.org/newt/util"
 
-<<<<<<< HEAD
-=======
-	"git-wip-us.apache.org/repos/asf/incubator-mynewt-newt/newtmgr/protocol"
-	"git-wip-us.apache.org/repos/asf/incubator-mynewt-newt/util"
->>>>>>> 82da626d
 	"github.com/spf13/cobra"
 )
 
 func imageListCmd(cmd *cobra.Command, args []string) {
-<<<<<<< HEAD
 	cpm, err := config.NewConnProfileMgr()
 	if err != nil {
 		nmUsage(cmd, err)
@@ -58,9 +52,6 @@
 	}
 
 	runner, err := protocol.NewCmdRunner(conn)
-=======
-	runner, err := getTargetCmdRunner()
->>>>>>> 82da626d
 	if err != nil {
 		nmUsage(cmd, err)
 	}
@@ -154,7 +145,6 @@
 		nmUsage(cmd, util.NewNewtError(err.Error()))
 	}
 
-<<<<<<< HEAD
 	cpm, err := config.NewConnProfileMgr()
 	if err != nil {
 		nmUsage(cmd, err)
@@ -171,9 +161,6 @@
 	}
 
 	runner, err := protocol.NewCmdRunner(conn)
-=======
-	runner, err := getTargetCmdRunner()
->>>>>>> 82da626d
 	if err != nil {
 		nmUsage(cmd, err)
 	}
@@ -260,26 +247,7 @@
 }
 
 func imageBootCmd(cmd *cobra.Command, args []string) {
-<<<<<<< HEAD
-	cpm, err := config.NewConnProfileMgr()
-	if err != nil {
-		nmUsage(cmd, err)
-	}
-
-	profile, err := cpm.GetConnProfile(ConnProfileName)
-	if err != nil {
-		nmUsage(cmd, err)
-	}
-
-	conn, err := transport.NewConn(profile)
-	if err != nil {
-		nmUsage(nil, err)
-	}
-
-	runner, err := protocol.NewCmdRunner(conn)
-=======
 	runner, err := getTargetCmdRunner()
->>>>>>> 82da626d
 	if err != nil {
 		nmUsage(cmd, err)
 	}
@@ -387,26 +355,7 @@
 		nmUsage(cmd, util.NewNewtError("Target filename too long"))
 	}
 
-<<<<<<< HEAD
-	cpm, err := config.NewConnProfileMgr()
-	if err != nil {
-		nmUsage(cmd, err)
-	}
-
-	profile, err := cpm.GetConnProfile(ConnProfileName)
-	if err != nil {
-		nmUsage(cmd, err)
-	}
-
-	conn, err := transport.NewConn(profile)
-	if err != nil {
-		nmUsage(nil, err)
-	}
-
-	runner, err := protocol.NewCmdRunner(conn)
-=======
 	runner, err := getTargetCmdRunner()
->>>>>>> 82da626d
 	if err != nil {
 		nmUsage(cmd, err)
 	}
@@ -479,26 +428,7 @@
 		nmUsage(cmd, util.NewNewtError("Target filename too long"))
 	}
 
-<<<<<<< HEAD
-	cpm, err := config.NewConnProfileMgr()
-	if err != nil {
-		nmUsage(cmd, err)
-	}
-
-	profile, err := cpm.GetConnProfile(ConnProfileName)
-	if err != nil {
-		nmUsage(cmd, err)
-	}
-
-	conn, err := transport.NewConn(profile)
-	if err != nil {
-		nmUsage(nil, err)
-	}
-
-	runner, err := protocol.NewCmdRunner(conn)
-=======
 	runner, err := getTargetCmdRunner()
->>>>>>> 82da626d
 	if err != nil {
 		nmUsage(cmd, err)
 	}
